!-------------------------------------------------------------------------------------------------------------------------------------------
! Procedures related to calculation of basis for Hamiltonian and base overlaps
!-------------------------------------------------------------------------------------------------------------------------------------------
module sdt
  use constants, only: au_to_wn, pi
  use fourier_transform_mod, only: dft_derivative2_optimized_dvr, dft_derivative2_equidistant_dvr, dft_derivative2_equidistant_dvr_analytical
  use general_vars
  use input_params_mod
  use iso_fortran_env, only: real64
  use lapack_interface_mod
  use mpi
  use parallel_utils
  use potential_mod, only: pottot
  use spectrumsdt_paths_mod
  implicit none

  ! Data types for arrays of variable size
  type array1d
    real(real64),allocatable :: a(:)
  endtype array1d

  type array2d
    real(real64),allocatable :: a(:,:)
  endtype array2d

  ! Mode constants
  integer,parameter::MODE_BASIS         = 1
  integer,parameter::MODE_OVERLAP       = 2
  integer,parameter::MODE_3DSDT         = 3
  integer,parameter::MODE_3DSDT_POST    = 4

  ! Symmetry constants
  integer,parameter::SY_SY          = 5
  integer,parameter::SY_AS          = 6

  ! Control variables
  integer mode     ! Mode
  integer sy       ! Symmetry/basis

  ! Sizes
  integer nstate   ! Number of states to calculate
  integer nn       ! Size of direct-product Hamiltonian matrix
  integer n12      ! n1 * n2
  integer n23      ! n2 * n3
  integer n3b      ! Size of 1D matrices
  integer n23b     ! n2 * n3b
  integer nvec1min ! Min number of 1D states in thread before trnc
  integer nvec1max ! Max number of 1D states in thread before trnc
  integer nvec2max ! Max number of 2D states in slice  before trnc

  ! Truncation parameters
  real(real64)  trecut      ! Cut off energy

contains

!-----------------------------------------------------------------------
!  Initilialization.
!-----------------------------------------------------------------------
  subroutine init_sdt(params)
    type(input_params), intent(in) :: params

    nstate = params % num_states
    n3b = params % basis_size_phi
    trecut = params % cutoff_energy

    ! Old params are stored in plain variables defined in sdt.f90
    if (params % stage == 'basis') then
      mode = 1
    else if (params % stage == 'overlaps') then
      mode = 2
    else if (params % stage == 'eigencalc') then
      mode = 3
    else if (params % stage == 'properties') then
      mode = 4
    end if

    if (params % symmetry == 0) then
      sy = 5
    else if (params % symmetry == 1) then
      sy = 6
    end if

    ! Setup shortcuts for products
    nn   = n1 * n2 * n3
    n12  = n1 * n2
    n23  = n2 * n3
    n23b = n2 * n3b

    ! Set ranges of basis sizes
    nvec1min = 3
    nvec1max = n3
    nvec2max = 400
  end subroutine

<<<<<<< HEAD
!-------------------------------------------------------------------------------------------------------------------------------------------
! Creates output directories
!-------------------------------------------------------------------------------------------------------------------------------------------
  subroutine init_output_directories(params)
    class(input_params), intent(in) :: params
    integer :: ierr

    if (get_proc_id() == 0) then
      if (params % stage == 'basis') then
        call create_path(get_basis_results_path(get_sym_path(params)))
      end if
      if (params % stage == 'overlaps') then
        call create_path(get_overlaps_results_path(get_sym_path(params)))
      end if
      if (params % stage == 'eigencalc') then
        call create_path(get_eigencalc_results_path(get_sym_path(params)))
      end if
    end if

    if (params % use_parallel == 1) then
      call MPI_Barrier(MPI_COMM_WORLD, ierr)
    end if
  end subroutine

=======
>>>>>>> 5e932912
  !-----------------------------------------------------------------------
  !  Calculates FBR basis on the grid.
  !     Symmetry       Cos(nx)         Sin(nx)
  !    A1 and A2       0,3,6,9           3,6,9,12
  !    E1 and E2       1,2,4,5           1,2,4,5
  !    SY and AS       0,1,2,3           1,2,3,4
  !-----------------------------------------------------------------------
  subroutine init_fbrbasis(basis)
    real(real64) basis(n3,n3b)
    real(real64) norm
    integer i,j,np

    ! Normalization coefficient
    norm = sqrt(1/pi)

    ! Periods coefficient
    np = 3
    if (sy==SY_SY.or.sy==SY_AS)np = 1

    ! Fill in basis array
    do j=1,n3b
      do i=1,n3
        if (sy==SY_SY) then
          basis(i,j) = cos(np * (j-1) * g3(i)) * norm
          if (j==1) basis(i,j) = norm / sqrt(2d0)
        else
          basis(i,j) = sin(np * j * g3(i)) * norm
        endif
      enddo
    enddo
  end subroutine

  !-----------------------------------------------------------------------
  !  Calculates 1D Hamiltonian for coordinate #3 using FBR.
  !-----------------------------------------------------------------------
  subroutine init_matrix3fbr(ham,ic1,ic2)
    real(real64) ham(n3b,n3b)
    real(real64) basis(n3,n3b)
    integer ic1,ic2,ic3
    integer i,j,np
    real(real64) coeff,sum

    ! Initialize basis
    call init_fbrbasis(basis)
    ! Coefficient in Hamiltonian
    coeff = - 1 / (2d0 * mu) * 4 / g1(ic1)**2 / sin(g2(ic2))**2

    ! Build potential energy matrix
    do i=1,n3b
      do j=1,n3b
        sum = 0
        do ic3=1,n3
          sum = sum + basis(ic3,i)*pottot(ic3,ic2,ic1)*basis(ic3,j)
        enddo
        ham(i,j) = sum * alpha3
      enddo
    enddo

    ! Periods coefficient
    np = 3
    if (sy==SY_SY.or.sy==SY_AS)np = 1

    ! Build kinetic energy matrix
    j = 0
    if (sy==SY_SY)j = 1
    do i=1,n3b
      ham(i,i) = ham(i,i) + coeff * (-1) * np**2 * (i-j)**2
    enddo
  end subroutine

  !-----------------------------------------------------------------------
  !  Calculates symmetry of 1D state.
  !-----------------------------------------------------------------------
  subroutine symmetry_1d(psi,s3)
    real(real64) psi(n3),s3
    integer i3,k1,k2
    s3 = 0
    do i3=1,n3
      k1 = i3
      k2 = n3-i3+1
      s3 = s3 + psi(k1)*psi(k2) * alpha3
    end do
  end subroutine

  !-----------------------------------------------------------------------
  !  Solves 1D problems for each thread in the slice.
  !  Serial solution.
  !-----------------------------------------------------------------------
  subroutine calc_1d(params, val, vec, nvec, nb2, i1)
    class(input_params), intent(in) :: params
    type(array1d),allocatable::val(:) ! 1D values  for each thread
    type(array2d),allocatable::vec(:) ! 1D vectors for each thread
    integer,allocatable::nvec(:)      ! Num of 1D vecs in each thread
    integer,allocatable::nbr(:)       ! Nums of good vecs in vecraw
    integer nb2                       ! Size of 2D vector in basis
    integer i1                        ! Slice number
    integer i2                        ! Thread number in slice
    integer i3                        ! State number in thread
    integer ivec                      ! Good state number
    integer nnode                     ! Number of nodes
    integer :: k, file_unit
    real(real64),allocatable::valraw(:)     ! Eigenvalues
    real(real64),allocatable::vecraw(:,:)   ! Eigenvectors on the grid
    real(real64),allocatable::vecrawb(:,:)  ! Basis expansion of eivectors
    real(real64),allocatable::basis(:,:)    ! FBR basis
    real(real64),allocatable::psi(:)        ! State

    ! Deallocate solution if allocated
    call free_1d(nvec,val,vec)

    ! Allocate ararys
    allocate(vecrawb(n3b,n3b), basis(n3,n3b), psi(n3), val(n2), vec(n2), nbr(n3b), nvec(n2))
    call init_fbrbasis(basis)

    ! Solve eigenvalue problem for each thread
    nb2 = 0
    do i2=1,n2
      ! Initialize matrix
      call init_matrix3fbr(vecrawb,i1,i2)

      ! Solve matrix
      call lapack_eigensolver(vecrawb, valraw)

      ! Get normalized grid functions
      vecraw = matmul(basis, vecrawb)

      ! Find good vectors
      ivec = 0
      do i3=1,n3b
        ! Skip if higher then Ecut and
        ! minimum number of vectors is taken already
        if (ivec>=nvec1min.and.valraw(i3)>trecut)exit

        ! Calculate number of nodes
        psi = vecraw(:,i3)
        nnode = 0
        do k=2,n3
          if (psi(k-1)*psi(k)<0) nnode = nnode + 1
        end do

        ! If it is a weird vector, then skip it
        if (nnode/=n3-1) then
          ivec = ivec + 1
          nbr(ivec) = i3
        end if
      ! Loop over vectors
      end do

      ! Save good vectors
      if (ivec/=0) then
        allocate(val(i2)%a(ivec))
        allocate(vec(i2)%a(n3b,ivec))
        do i3=1,ivec
          val(i2)%a(i3)   = valraw(nbr(i3))
          vec(i2)%a(:,i3) = vecrawb(:,nbr(i3))
        end do
      end if
      nvec(i2) = ivec
      nb2 = nb2 + nvec(i2)
    ! Loop over threads
    end do

    ! Save results in binary file
    open(newunit = file_unit, file = get_solutions_1d_path(get_sym_path(params), i1), form = 'unformatted')
    write(file_unit) nvec
    do i2 = 1, n2
      if (nvec(i2) /= 0) then
        write(file_unit) val(i2) % a
        write(file_unit) vec(i2) % a
      end if
    end do
    close(file_unit)
  end subroutine

!-------------------------------------------------------------------------------------------------------------------------------------------
! Computes kinetic energy matrix for a particle with given reduced *mass* in DVR basis described by the remaining arguments
!-------------------------------------------------------------------------------------------------------------------------------------------
  function compute_kinetic_energy_dvr(mass, num_points, period, jac) result(matrix)
    real(real64), intent(in) :: mass
    integer, intent(in) :: num_points
    real(real64), intent(in) :: period
    real(real64), optional, intent(in) :: jac(:)
    complex(real64), allocatable :: matrix(:, :)

    if (present(jac)) then
      matrix = dft_derivative2_optimized_dvr(jac, period)
    else
      if (mod(num_points, 2) == 0) then
        matrix = dft_derivative2_equidistant_dvr_analytical(num_points, period)
      else
        matrix = dft_derivative2_equidistant_dvr(num_points, period)
      end if
    end if
    matrix = -matrix / (2 * mass)
  end function

  !-----------------------------------------------------------------------
  ! Calculates 1D Hamiltonian for theta.
  !-----------------------------------------------------------------------
  function compute_hamiltonian_theta(rho_ind) result(ham)
    integer, intent(in) :: rho_ind
    real(real64), allocatable :: ham(:, :)
    complex(real64), allocatable :: ham_complex(:, :)

    ham_complex = compute_kinetic_energy_dvr(mu, n2, n2 * alpha2)
    call assert(maxval(abs(aimag(ham_complex))) < 1d-10, 'Error: unexpected imaginary components of equidistant theta DVR')
    ham = 4 / g1(rho_ind)**2 * real(ham_complex)
  end function

  !-----------------------------------------------------------------------
  !  Calculates symmetry of 2D state.
  !-----------------------------------------------------------------------
  subroutine symmetry_2d(psi,s3)
    real(real64) psi(n23),s3
    integer i2,i3,j1,j2,k1,k2
    s3 = 0
    do i2=1,n2
      do i3=1,n3
        j1 = i3
        j2 = n3-i3+1
        k1 = j1 + (i2-1)*n3
        k2 = j2 + (i2-1)*n3
        s3 = s3 + psi(k1)*psi(k2) * alpha2 * alpha3
      end do
    end do
  end subroutine

  !-----------------------------------------------------------------------
  !  Transform 2D state from basis to grid. Real state.
  !-----------------------------------------------------------------------
  subroutine trans_bas_grd_d(basis,vec2bas,vec2grd)
    real(real64) basis(:,:)    ! FBR basis
    real(real64) vec2bas(:)    ! 2D vector in basis
    real(real64) vec2grd(:)    ! 2D vector on grid
    integer is,i,j

    do is=1,n2
      i = (is-1) * n3b
      j = (is-1) * n3
      vec2grd(j+1 : j+n3) = matmul(basis, vec2bas(i+1 : i+n3b))
    end do
  end subroutine

  !-----------------------------------------------------------------------
  !  Solves 2D problem for the slice.
  !  Serial solution.
  !  Returns 2D vectors in basis representation to save memory.
  !-----------------------------------------------------------------------
  subroutine calc_2d(params, val2, vec2, sym2, nvec2, i1, val1, vec1, nvec1)
    class(input_params), intent(in) :: params
    type(array1d),allocatable::val1(:) ! 1D values  for each thread
    type(array2d),allocatable::vec1(:) ! 1D vectors for each thread
    real(real64),allocatable::vec2(:,:)      ! 2D vectors in basis
    real(real64),allocatable::val2(:)        ! 2D values
    real(real64),allocatable::sym2(:)        ! 2D symmetries
    integer nvec1(n2)                  ! Num of 1D vecs in each thrd
    integer nvec2                      ! Num of 2D vecs
    integer i1                         ! Slice number
    integer ic,ir                      ! Block indices
    integer nb2                        ! Size of 2D vector in basis
    integer ivec                       ! Good state number
    integer nvec1c                     ! Number of 1D vectors in ic
    integer nvec1r                     ! Number of 1D vectors in ir
    integer :: i, j, l, is, file_unit
    integer,allocatable::offset(:)     ! Offsets in final matrix
    integer,allocatable::nbr(:)        ! Nums of good vecs in vecraw
    real(real64),allocatable::kin(:,:)       ! KEO matrix
    real(real64),allocatable::ham1(:,:)      ! One block
    real(real64),allocatable::ham2(:,:)      ! Contracted ham matrix
    real(real64),allocatable::valraw(:)      ! Eigenvalues
    real(real64),allocatable::symraw(:)      ! Symmetries
    real(real64),allocatable::vecraw(:)      ! One eigenvector  on grid
    real(real64),allocatable::vecrawb(:)     ! One eigenvector  in basis
    real(real64),allocatable::vecrawe(:,:)   ! All eigenvectors in eibasis
    real(real64),allocatable::basis(:,:)     ! FBR basis
    real(real64),allocatable::w(:)           ! Temporary array of eivalues
    real(real64) s3                          ! Symmetry along third coord
    real(real64) frac                        ! Fraction in equilat config

    nb2 = sum(nvec1)
    ! Deallocate solution if allocated
    call free_2d(nvec2,val2,vec2)
    if (allocated(sym2)) deallocate(sym2)

    ! Allocate arrays
    allocate(ham2(nb2, nb2), offset(n2))

    ! Calculate offsets in final matrix
    offset(1) = 0
    do i = 2, n2
      offset(i) = offset(i-1) + nvec1(i-1)
    end do
    ! Initialize kinetic matrix
    kin = compute_hamiltonian_theta(i1)

    ! Prepare hamiltonian in basis
    ! Loop over columns
    do ic=1,n2
      nvec1c = nvec1(ic)
      if (nvec1c==0) cycle

      ! Loop over rows
      do ir=1,n2
        nvec1r = nvec1(ir)
        if (nvec1r==0) cycle
        
        ! Calculate overlap matrix
        if (ic==ir) then
          allocate(ham1(nvec1r, nvec1c))
          ham1 = 0d0
          do i=1,nvec1c
            ham1(i,i) = 1d0
          end do
        else
          ham1 = matmul(transpose(vec1(ir) % a), vec1(ic) % a)
        end if

        ! Calculate block
        ham1 = ham1 * kin(ir,ic)
        if (ic==ir) then
          do i=1,nvec1c
            ham1(i,i) = ham1(i,i) + val1(ic) % a(i)
          end do
        end if

        ! Save block
        do i=1,nvec1c
          ham2(offset(ir)+1:offset(ir)+nvec1r, offset(ic)+i) = ham1(:,i)
        end do

        ! Deallocate temporary array
        deallocate(ham1)
      ! Loop over rows
      end do
    ! Loop over columns
    end do

    ! Solve eigenvalue problem
    nvec2 = nvec2max
    if (nvec2>nb2) nvec2 = nb2
    allocate(valraw(nvec2), vecrawe(nb2, nvec2))

    call lapack_eigensolver(ham2, w)
    valraw  = w(1:nvec2)
    vecrawe = ham2(:,1:nvec2)

    ! No need in Hamiltonian matrix, so deallocate
    deallocate(ham2)
    allocate(basis(n3,n3b))
    call init_fbrbasis(basis)

    ! Process calculated 2D vectors
    allocate(vecrawb(n23b),vecraw(n23),nbr(nvec2),symraw(nvec2))
    ivec = 0

    do is=1,nvec2
      ! Transform from eigenvector basis
      call trans_eibas_bas(vec1,nvec1,vecrawe(:,is),vecrawb)
      ! Get normalized grid function
      call trans_bas_grd_d(basis,vecrawb,vecraw)
      vecraw = vecraw / sqrt(alpha2)

      ! Truncate basis
      if (valraw(is) > trecut) then
        exit
      end if

      ! Filter out eigenvectors with fraction in equilateral config
      frac = 0
      do i=1,n2/10
        do j=1,n3
          l = (i-1)*n3 + j
          frac = frac + vecraw(l)**2
        end do
      end do
      frac = frac * alpha2 * alpha3
      if (frac>0.25d0) then
        cycle
      end if

      ! Calculate and store symmetry
      call symmetry_2d(vecraw,s3)
      symraw(is) = s3

      ! Remember eigenvector number
      ivec = ivec + 1
      nbr(ivec) = is
    ! Loop over states
    end do
    nvec2 = ivec

    ! Save good states
    if (ivec/=0) then
      allocate(val2(ivec),sym2(ivec),vec2(nb2,ivec))
      do i=1,ivec
        val2(i)   = valraw(nbr(i))
        sym2(i)   = symraw(nbr(i))
        vec2(:,i) = vecrawe(:,nbr(i))
      end do
    end if

    ! Save results in binary file for 3D solution
    open(newunit = file_unit, file = get_solutions_2d_path(get_sym_path(params), i1), form = 'unformatted')
    write(file_unit) ivec, nb2
    if (ivec /= 0) then
      write(file_unit) val2
      write(file_unit) vec2
    end if
    close(file_unit)
  end subroutine

  !-----------------------------------------------------------------------
  !  Calculates 1D and 2D basis.
  !-----------------------------------------------------------------------
  subroutine calc_basis(params)
    class(input_params), intent(in) :: params
    ! Variables for one slice
    type(array1d),allocatable::val1(:) ! 1D values
    type(array2d),allocatable::vec1(:) ! 1D vectors
    real(real64),allocatable::val2(:)        ! 2D values
    real(real64),allocatable::vec2(:,:)      ! 2D vectors in basis
    real(real64),allocatable::sym2(:)        ! 2D symmeties
    real(real64),allocatable::buf(:)         ! Temporary buffer
    integer,allocatable::nvec1(:)      ! Number of 1D vectors
    integer nvec2                      ! Number of 2D vectors
    integer nb2                        ! Basis size
    integer mysl                       ! SLice number
    integer :: i, j, ierr, proc_id, file_unit

    ! Collective variables
    real(real64),allocatable::val2all(:,:)   ! 2D values
    real(real64),allocatable::sym2all(:,:)   ! 2D symmetries
    integer,allocatable::nvec1all(:,:) ! Number of 1D vectors
    integer,allocatable::nvec2all(:)   ! Number of 2D vectors

    ! Set slice number
    proc_id = get_proc_id()
    mysl = proc_id + 1

    ! Calculate 1D
    call calc_1d(params, val1, vec1, nvec1, nb2, mysl)

    ! Calculate 2D
    if (nb2 /= 0) then
      call calc_2d(params, val2, vec2, sym2, nvec2, mysl, val1, vec1, nvec1)
    end if

    ! Allocate collective arrays on root
    allocate(val2all(nvec2max,n1), sym2all(nvec2max,n1), nvec1all(n2,n1), nvec2all(n1))
    val2all  = 0
    sym2all  = 0
    nvec1all = 0
    nvec2all = 0

    ! Allocate send buffer
    allocate(buf(nvec2max))
    buf = 0

    call MPI_Gather(nvec2, 1, MPI_INTEGER, nvec2all, 1, MPI_INTEGER, 0, MPI_COMM_WORLD, ierr)
    call MPI_Gather(nvec1, n2, MPI_INTEGER, nvec1all, n2, MPI_INTEGER, 0, MPI_COMM_WORLD, ierr)

    buf(1:nvec2) = val2
    call MPI_Gather(buf, nvec2max, MPI_DOUBLE_PRECISION, val2all, nvec2max, MPI_DOUBLE_PRECISION, 0, MPI_COMM_WORLD, ierr)
    buf(1:nvec2) = sym2
    call MPI_Gather(buf, nvec2max, MPI_DOUBLE_PRECISION, sym2all, nvec2max, MPI_DOUBLE_PRECISION, 0, MPI_COMM_WORLD, ierr)

    ! Only root continues with printing
    if (proc_id == 0) then
      print *, 'Basis done, writing summary'

      ! Write number of 2D vectors
      open(newunit = file_unit, file = get_block_info_path(get_sym_path(params)))
      do i = 1, n1
        write(file_unit, '(2I10)') i, nvec2all(i)
      end do
      close(file_unit)

      ! Write 2D eivalues and symmetries
      open(newunit = file_unit, file = get_2d_energies_path(get_sym_path(params)))
      write(file_unit, '(10X)', advance = 'no')
      do j = 1, n1
        write(file_unit, '(I25)', advance = 'no') j
      end do
      write(file_unit, *)
      do i = 1, nvec2max
        write(file_unit, '(I10)', advance = 'no') i
        do j = 1, n1
          write(file_unit, '(F25.17)', advance = 'no') val2all(i, j) * au_to_wn ! constants
        end do
        write(file_unit, *)
      end do
      close(file_unit)

      ! Write total number of 2D basis functions
      print *, 'nvec2tot: ', sum(nvec2all)
    end if
  end subroutine

  !-----------------------------------------------------------------------
  !  Frees 1D solution.
  !-----------------------------------------------------------------------
  subroutine free_1d(nvec,val,vec)
    type(array1d),allocatable::val(:) ! 1D values  for each thread
    type(array2d),allocatable::vec(:) ! 1D vectors for each thread
    integer,allocatable::nvec(:)      ! Num of 1D vecs
    integer i
    if (allocated(nvec))deallocate(nvec)
    if (allocated(val)) then
      do i=1,n2
        if (allocated(val(i)%a))deallocate(val(i)%a)
      end do
      deallocate(val)
    end if
    if (allocated(vec)) then
      do i=1,n2
        if (allocated(vec(i)%a))deallocate(vec(i)%a)
      end do
      deallocate(vec)
    end if
  end subroutine

  !-----------------------------------------------------------------------
  !  Frees 2D solution.
  !-----------------------------------------------------------------------
  subroutine free_2d(nvec,val,vec)
    real(real64),allocatable::vec(:,:)      ! 2D vectors in basis
    real(real64),allocatable::val(:)        ! 2D values
    integer nvec                      ! Num of 2D vecs
    nvec = 0
    if (allocated(val)) deallocate(val)
    if (allocated(vec)) deallocate(vec)
  end subroutine

  !-----------------------------------------------------------------------
  !  Loads number of 2D states only.
  !-----------------------------------------------------------------------
  subroutine load_nvec2(sym_path, nvec2)
    character(*), intent(in) :: sym_path
    integer, allocatable :: nvec2(:)
    integer :: i, file_unit

    allocate(nvec2(n1))
    open(newunit = file_unit, file = get_block_info_path(sym_path))
    do i = 1, n1
      read(file_unit, '(10X,I10)') nvec2(i)
    end do
    close(file_unit)
  end subroutine

  !-----------------------------------------------------------------------
  !  Loads 1D and 2D eigenvector basis for given slice.
  !-----------------------------------------------------------------------
  subroutine load_eibasis(sym_path, isl, nvec1, val1, vec1, val2, vec2)
    character(*), intent(in) :: sym_path
    type(array1d),allocatable::val1(:) ! 1D solutions eigenvalues for each thread
    type(array2d),allocatable::vec1(:) ! 1D solutions expansion coefficients (over sin/cos) for each thread
    real(real64),allocatable::vec2(:,:)      ! 2D solutions expansion coefficients (over 1D solutions)
    real(real64),allocatable::val2(:)        ! 2D eigenvalues
    integer,allocatable::nvec1(:)      ! Num of 1D solutions in each thread
    integer nvec2                      ! Num of 2D vecs
    integer nb2                        ! Size of 2D vector in basis
    integer isl                        ! Slice number
    integer :: i, file_unit
    
    ! Deallocate arrays if allocated
    call free_1d(nvec1,val1,vec1)
    call free_2d(nvec2,val2,vec2)

    ! Load 2D solution
    open(newunit = file_unit, file = get_solutions_2d_path(sym_path, isl), form = 'unformatted')
    read(file_unit) nvec2, nb2
    if (nvec2 == 0) return ! Exit right away, if empty
    allocate(val2(nvec2),vec2(nb2,nvec2))
    read(file_unit) val2
    read(file_unit) vec2
    close(file_unit)

    ! Load 1D solution
    allocate(nvec1(n2),val1(n2),vec1(n2))
    open(newunit = file_unit, file = get_solutions_1d_path(sym_path, isl), form = 'unformatted')
    read(file_unit) nvec1
    do i = 1, n2
      if (nvec1(i) == 0) cycle
      allocate(val1(i)%a(nvec1(i)),vec1(i)%a(n3b,nvec1(i)))
      read(file_unit) val1(i) % a
      read(file_unit) vec1(i) % a
    end do
    close(file_unit)
  end subroutine

  !-----------------------------------------------------------------------
  !  Transforms 2D state from 1D eigenvector basis to DVR or FBR basis.
  !  On exit vec2b contains a vector of expansion coefficients of a given 2D solution over sin/cos
  !  Vector has M blocks of length L each. Each M-block contains expansion coefficient over the same harmonic in different ls.
  !  Each element of the vector is sum over i of a_nlm^i * b_nli^j (j is index of vec2e and is fixed within this subroutine)
  !-----------------------------------------------------------------------
  subroutine trans_eibas_bas(vec1,nvec1,vec2e,vec2b)
    type(array2d) vec1(:)    ! i-th element is a 2D array of 1D solutions in the i-th thread given as expansion coefficients over sin/cos basis
    real(real64)        vec2b(:)   ! 2D vector in basis
    real(real64)        vec2e(:)   ! expansion coefficients over 1D solutions
    integer nvec1(n2)        ! Number of 1D vectors in each thread
    integer is,i,j

    i = 0
    do is=1,n2
      j = (is-1) * n3b
      vec2b(j+1 : j+n3b) = matmul(vec1(is) % a, vec2e(i+1 : i+nvec1(is)))
      i = i + nvec1(is)
    end do
  end subroutine

  !-----------------------------------------------------------------------
  !  Calculates overlaps and saves them on disk in binary form.
  !  Only blocks in upper triangle.
  !-----------------------------------------------------------------------
  subroutine calc_overlap(params)
    class(input_params), intent(in) :: params
    ! Arrays for 1D and 2D eigenstates
    type(array1d),allocatable::val1c(:)   ! 1D values for ic
    type(array1d),allocatable::val1r(:)   ! 1D values for ir
    type(array2d),allocatable::vec1c(:)   ! 1D vecs for ic
    type(array2d),allocatable::vec1r(:)   ! 1D vecs for ir
    real(real64),allocatable::vec2c(:,:)        ! 2D vecs in basis for ic
    real(real64),allocatable::vec2r(:,:)        ! 2D vecs in basis for ir
    real(real64),allocatable::val2c(:)          ! 2D eivalues for ic slice
    real(real64),allocatable::val2r(:)          ! 2D eivalues for ir slice

    ! 2D state arrays
    real(real64),allocatable::lambdac(:)        ! 2D state on the grid, ic
    real(real64),allocatable::lambdar(:)        ! 2D state on the grid, ir

    ! Arrays for data arrays length
    integer,allocatable::nvec1c(:)        ! Number of 1D vectors, ic
    integer,allocatable::nvec1r(:)        ! Number of 1D vectors, ir
    integer,allocatable::nvec2(:)         ! Number of 2D basis vectors

    ! Overlap
    real(real64),allocatable::olap(:,:)         ! Overlap matrix
    integer ic,ir                         ! Running block indices
    integer icmax,irmax                   ! Running block indices,max
    integer ibl                           ! Global block index

    ! Miscellaneous
    integer :: i, j, file_unit

    ! Allocate arrays for vectors
    allocate(lambdac(n23b),lambdar(n23b))

    ! Load nvec2, calculate offsets and final matrix size
    call load_nvec2(get_sym_path(params), nvec2)

    ! Setup global block index
    ibl = 0
    ! Set maximum ir
    irmax = n1

    ! Loop over n block rows
    do ir=1,irmax
      ! Skip if no basis
      if (nvec2(ir) == 0) then
        cycle
      end if

      icmax = n1
      ! Loop over n block columns
      do ic = ir+1, icmax
        ! Skip if no basis
        if (nvec2(ic) == 0) then
          cycle
        end if

        ! Update block index
        ibl = ibl + 1
        ! Assign process
        if (mod(ibl - 1, get_num_procs()) /= get_proc_id()) cycle

        ! Load bases
        call load_eibasis(get_sym_path(params), ic, nvec1c, val1c, vec1c, val2c, vec2c)
        call load_eibasis(get_sym_path(params), ir, nvec1r, val1r, vec1r, val2r, vec2r)

        ! Calculate overlap matrix, olap = vec2r * vec2c
        allocate(olap(nvec2(ir),nvec2(ic)))
        do j=1,nvec2(ic)
          call trans_eibas_bas(vec1c,nvec1c,vec2c(:,j),lambdac)
          do i=1,nvec2(ir)
            call trans_eibas_bas(vec1r,nvec1r,vec2r(:,i),lambdar)
            olap(i, j) = dot_product(lambdar, lambdac)
          end do
        end do

        ! Save block
        open(newunit = file_unit, file = get_regular_overlap_file_path(get_sym_path(params), ir, ic), form = 'unformatted')
        write(file_unit) olap
        close(file_unit)

        ! Deallocate matrix
        deallocate(olap)
      end do
    end do
  end subroutine

end module<|MERGE_RESOLUTION|>--- conflicted
+++ resolved
@@ -92,33 +92,6 @@
     nvec2max = 400
   end subroutine
 
-<<<<<<< HEAD
-!-------------------------------------------------------------------------------------------------------------------------------------------
-! Creates output directories
-!-------------------------------------------------------------------------------------------------------------------------------------------
-  subroutine init_output_directories(params)
-    class(input_params), intent(in) :: params
-    integer :: ierr
-
-    if (get_proc_id() == 0) then
-      if (params % stage == 'basis') then
-        call create_path(get_basis_results_path(get_sym_path(params)))
-      end if
-      if (params % stage == 'overlaps') then
-        call create_path(get_overlaps_results_path(get_sym_path(params)))
-      end if
-      if (params % stage == 'eigencalc') then
-        call create_path(get_eigencalc_results_path(get_sym_path(params)))
-      end if
-    end if
-
-    if (params % use_parallel == 1) then
-      call MPI_Barrier(MPI_COMM_WORLD, ierr)
-    end if
-  end subroutine
-
-=======
->>>>>>> 5e932912
   !-----------------------------------------------------------------------
   !  Calculates FBR basis on the grid.
   !     Symmetry       Cos(nx)         Sin(nx)
