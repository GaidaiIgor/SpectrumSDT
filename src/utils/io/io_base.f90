module io_base_mod
  use general_utils
  use iso_fortran_env, only : real64
  
  interface myprint
    module procedure :: print_element, print_array, print_matrix
  end interface
  
contains

!-----------------------------------------------------------------------
! Counts number of lines in a file
!-----------------------------------------------------------------------
  integer function countLines(filePath)
    character(len = *), intent(in) :: filePath
    integer :: fileState, fileUnit

    open(newunit = fileUnit, file = filepath, status = 'old')
    countLines = 0
    do
      read(fileUnit, *, iostat = fileState)
      if (fileState < 0) then
        return
      end if
      countLines = countLines + 1
    end do
    close(fileUnit)
  end function countLines
  
!-----------------------------------------------------------------------
! Prints matrix neatly
!-----------------------------------------------------------------------
  subroutine print_real_matrix(matrix, fileName, append, transpose, print_size)
    real*8 :: matrix(:, :)
    character(len = *), optional :: fileName
    integer, optional :: append, transpose, print_size
    integer :: append_act, transpose_act, print_size_act
    integer :: fileUnit, i, j

    append_act = merge(append, 0, present(append))
    transpose_act = merge(transpose, 0, present(transpose))
    print_size_act = merge(print_size, 0, present(print_size))
    if (present(fileName)) then
      if (append_act == 1) then
        open(newunit = fileUnit, file = fileName, position = 'append')
      else
        open(newunit = fileUnit, file = fileName)
      end if
    else
      fileUnit = output_unit
    end if

    if (print_size_act == 1) then
      write(fileUnit, '(I0,x,I0)') size(matrix, 1), size(matrix, 2)
    end if
    if (transpose_act == 1) then
      do j = 1,size(matrix, 2)
        write(fileUnit, '(*(E26.17))') (matrix(i, j), i = 1,size(matrix, 1))
      end do
    else
      do i = 1,size(matrix, 1)
        write(fileUnit, '(*(E26.17))') (matrix(i, j), j = 1,size(matrix, 2))
      end do
    end if
    close(fileUnit)
  end subroutine

!---------------------------------------------------------------------------------------------------------------------------------------------
! Reads a real matrix printed by print_real_matrix with print_size=1
!---------------------------------------------------------------------------------------------------------------------------------------------
  function read_real_matrix(path) result(res)
    character(*), intent(in) :: path
    real*8, allocatable :: res(:, :)
    integer :: rows, cols, file_unit

    open(newunit = file_unit, file = path)
    read(file_unit, *) rows, cols
    allocate(res(cols, rows))
    read(file_unit, *) res
    close(file_unit)
    res = transpose(res)
  end function

!---------------------------------------------------------------------------------------------------------------------------------------------
! Prints complex matrix as A+iB, where A and B are printed separately
!---------------------------------------------------------------------------------------------------------------------------------------------
  subroutine print_complex_matrix(matrix, fileName, append, transpose, print_size)
    complex*16 :: matrix(:, :)
    character(len = *), optional :: fileName
    integer, optional :: append, transpose, print_size

    call print_real_matrix(real(matrix), fileName // '_real', append, transpose, print_size)
    call print_real_matrix(aimag(matrix), fileName // '_imag', append, transpose, print_size)
  end subroutine

!---------------------------------------------------------------------------------------------------------------------------------------------
! Reads a complex matrix printed by print_complex_matrix with print_size=1
!---------------------------------------------------------------------------------------------------------------------------------------------
  function read_complex_matrix(path) result(res)
    character(*), intent(in) :: path
    complex*16, allocatable :: res(:, :)
    real*8, allocatable :: real_part(:, :), imag_part(:, :)

    real_part = read_real_matrix(path // '_real')
    imag_part = read_real_matrix(path // '_imag')
    res = dcmplx(real_part, imag_part)
  end function

!---------------------------------------------------------------------------------------------------------------------------------------------
! Core subroutine for print subroutines
!---------------------------------------------------------------------------------------------------------------------------------------------
  subroutine write_element(smth, file_unit)
    class(*) :: smth
    integer, value :: file_unit

    select type(smth)
    type is (integer)
      write(file_unit, '(3x,I0$)') smth
    type is (real(real64))
      write(file_unit, '(3x,G24.16$)') smth
    type is (complex(real64))
      ! write(file_unit, '(3x,ES23.16,SP,ES23.16,A$)') real(smth), aimag(smth), 'i'
      write(file_unit, '(3x,A,G0.16,A,G0.16,A$)') '(', real(smth), ',', aimag(smth), ')'
    type is (character(*))
      write(file_unit, '(A$)') smth
    end select
  end subroutine
  
!-----------------------------------------------------------------------
! Prints matrix
!-----------------------------------------------------------------------
  subroutine print_matrix(matrix, file_name, append)
    class(*), intent(in) :: matrix(:,:)
    character(*), optional :: file_name
    integer, optional, intent(in) :: append
    integer :: file_unit, i, j

    file_unit = get_file_unit(file_name, append)
    do i = 1,size(matrix, 1)
      do j = 1,size(matrix, 2)
        call write_element(matrix(i, j), file_unit)
      end do
      write(file_unit, '(/)')
    end do
  end subroutine

!-----------------------------------------------------------------------
! Prints 1D array
!-----------------------------------------------------------------------
  subroutine print_array(array, file_name, append, vertical)
    class(*), intent(in) :: array(:)
    character(*), optional, intent(in) :: file_name
    integer, optional, intent(in) :: append, vertical
    integer :: vertical_act, file_unit, i

    vertical_act = arg_or_default(vertical, 1)
    file_unit = get_file_unit(file_name, append)
    do i = 1,size(array)
      call write_element(array(i), file_unit)
<<<<<<< HEAD
      if (vertical_act == 1) then
        call write_element('\n', file_unit)
=======
      if (vertical_act) then
        write(file_unit, '(/)')
>>>>>>> 199c2957
      end if
    end do
    write(file_unit, '(/)')
    close(file_unit)
  end subroutine

!-----------------------------------------------------------------------
! Prints a single element
!-----------------------------------------------------------------------
  subroutine print_element(smth, file_name, append, new_line)
    class(*), intent(in) :: smth
    character(*), optional :: file_name
    integer, optional, intent(in) :: append, new_line
    integer :: new_line_act
    integer :: file_unit

    new_line_act = arg_or_default(new_line, 1)
    file_unit = get_file_unit(file_name, append)
    call write_element(smth, file_unit)
<<<<<<< HEAD
    if (new_line_act == 1) then
      call write_element('\n', file_unit)
=======
    if (new_line_act) then
      write(file_unit, '(/)')
>>>>>>> 199c2957
    end if
    close(file_unit)
  end subroutine

!---------------------------------------------------------------------------------------------------------------------------------------------
! Opens a file and returns file unit
!---------------------------------------------------------------------------------------------------------------------------------------------
  integer function get_file_unit(file_name, position_mode)
    character(*), optional, intent(in) :: file_name
    integer, optional, intent(in) :: position_mode
    character(:), allocatable :: position_mode_string
    
    if (present(position_mode)) then
      if (position_mode == 0) then
        position_mode_string = 'asis'
      elseif (position_mode == 1) then
        position_mode_string = 'append'
      end if
    else
      position_mode_string = 'asis'
    end if

    if (present(file_name)) then
      open(newunit = get_file_unit, file = file_name, position = position_mode_string)
    else
      get_file_unit = output_unit
    end if
  end function
  
!---------------------------------------------------------------------------------------------------------------------------------------------
! Reads a line from specified unit. buf_size controls how much data is read at once. The actual line may be bigger than that.
! iostat contains operation result. -2 - normal read, -1 - EOF
!---------------------------------------------------------------------------------------------------------------------------------------------
  function read_line(file_unit, iostat, buf_size) result(line)
    integer, intent(in) :: file_unit
    integer, optional, intent(out) :: iostat
    integer, optional, intent(in) :: buf_size
    character(:), allocatable :: line
    integer :: iostat_act, buf_size_act, chars_read
    character(:), allocatable :: buf
    
    buf_size_act = arg_or_default(buf_size, 256)
    allocate(character(buf_size_act) :: buf)
    
    line = ''
    do
      read(file_unit, '(A)', advance = 'no', iostat = iostat_act, size = chars_read) buf
      if (iostat_act > 0) then
        stop 'Error reading file'
      end if
      line = line // buf(:chars_read)
      if (iostat_act < 0) then
        if (present(iostat)) then
          iostat = iostat_act
        end if 
        return
      end if
    end do
  end function

!---------------------------------------------------------------------------------------------------------------------------------------------
! Reads an entire file specified by file_path
!---------------------------------------------------------------------------------------------------------------------------------------------
  function read_file(file_path, destruct) result(content)
    character(*), intent(in) :: file_path
    integer, optional, intent(in) :: destruct ! Deletes file after read
    character(:), allocatable :: content
    integer :: file_unit, file_size, destruct_act

    open(newunit = file_unit, file = file_path, action = 'read', form = 'unformatted', access = 'stream')
    inquire(unit = file_unit, size = file_size)
    allocate(character(file_size) :: content)
    read(file_unit) content

    destruct_act = arg_or_default(destruct, 0)
    if (destruct_act == 0) then
      close(file_unit)
    else
      close(file_unit, status = 'delete')
    end if
  end function

!---------------------------------------------------------------------------------------------------------------------------------------------
! Pads a string with appropriate number of spaces on both ends to center it in the given width
!---------------------------------------------------------------------------------------------------------------------------------------------
  function align_center(str, width) result(res)
    character(*), intent(in) :: str
    integer, intent(in) :: width
    character(:), allocatable :: res
    integer :: spaces, left_pad_size, right_pad_size

    spaces = width - len(str)
    left_pad_size = spaces / 2
    right_pad_size = spaces / 2 + mod(spaces, 2)
    res = repeat(' ', left_pad_size) // str // repeat(' ', right_pad_size)
  end function

end module<|MERGE_RESOLUTION|>--- conflicted
+++ resolved
@@ -157,13 +157,8 @@
     file_unit = get_file_unit(file_name, append)
     do i = 1,size(array)
       call write_element(array(i), file_unit)
-<<<<<<< HEAD
-      if (vertical_act == 1) then
-        call write_element('\n', file_unit)
-=======
       if (vertical_act) then
         write(file_unit, '(/)')
->>>>>>> 199c2957
       end if
     end do
     write(file_unit, '(/)')
@@ -183,13 +178,8 @@
     new_line_act = arg_or_default(new_line, 1)
     file_unit = get_file_unit(file_name, append)
     call write_element(smth, file_unit)
-<<<<<<< HEAD
-    if (new_line_act == 1) then
-      call write_element('\n', file_unit)
-=======
     if (new_line_act) then
       write(file_unit, '(/)')
->>>>>>> 199c2957
     end if
     close(file_unit)
   end subroutine
